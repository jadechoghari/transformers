--- conflicted
+++ resolved
@@ -143,13 +143,10 @@
 |                           [ESM](model_doc/esm)                           |       ✅        |         ✅         |      ❌      |
 |              [FairSeq Machine-Translation](model_doc/fsmt)               |       ✅        |         ❌         |      ❌      |
 |                        [Falcon](model_doc/falcon)                        |       ✅        |         ❌         |      ❌      |
-<<<<<<< HEAD
 |                       [Falcon3](model_doc/falcon3)                       |       ✅        |         ❌         |      ✅      |
 |                  [FalconMamba](model_doc/falcon_mamba)                   |       ✅        |         ❌         |      ❌      |
 |         [FastSpeech2Conformer](model_doc/fastspeech2_conformer)          |       ✅        |         ❌         |      ❌      |
-=======
 |                          [FAST](model_doc/fast)                          |       ✅        |         ❌         |      ❌      |
->>>>>>> ea3444f7
 |                       [FLAN-T5](model_doc/flan-t5)                       |       ✅        |         ✅         |      ✅      |
 |                      [FLAN-UL2](model_doc/flan-ul2)                      |       ✅        |         ✅         |      ✅      |
 |                      [FlauBERT](model_doc/flaubert)                      |       ✅        |         ✅         |      ❌      |
