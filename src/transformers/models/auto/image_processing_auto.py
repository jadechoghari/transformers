# coding=utf-8
# Copyright 2022 The HuggingFace Inc. team.
#
# Licensed under the Apache License, Version 2.0 (the "License");
# you may not use this file except in compliance with the License.
# You may obtain a copy of the License at
#
#     http://www.apache.org/licenses/LICENSE-2.0
#
# Unless required by applicable law or agreed to in writing, software
# distributed under the License is distributed on an "AS IS" BASIS,
# WITHOUT WARRANTIES OR CONDITIONS OF ANY KIND, either express or implied.
# See the License for the specific language governing permissions and
# limitations under the License.
"""AutoImageProcessor class."""

import importlib
import json
import os
import warnings
from collections import OrderedDict
from typing import TYPE_CHECKING, Dict, Optional, Tuple, Union

# Build the list of all image processors
from ...configuration_utils import PretrainedConfig
from ...dynamic_module_utils import get_class_from_dynamic_module, resolve_trust_remote_code
from ...image_processing_utils import ImageProcessingMixin
from ...image_processing_utils_fast import BaseImageProcessorFast
from ...utils import (
    CONFIG_NAME,
    IMAGE_PROCESSOR_NAME,
    cached_file,
    is_timm_config_dict,
    is_timm_local_checkpoint,
    is_torchvision_available,
    is_vision_available,
    logging,
)
from ...utils.import_utils import requires
from .auto_factory import _LazyAutoMapping
from .configuration_auto import (
    CONFIG_MAPPING_NAMES,
    AutoConfig,
    model_type_to_module_name,
    replace_list_option_in_docstrings,
)


logger = logging.get_logger(__name__)


if TYPE_CHECKING:
    # This significantly improves completion suggestion performance when
    # the transformers package is used with Microsoft's Pylance language server.
    IMAGE_PROCESSOR_MAPPING_NAMES: OrderedDict[str, Tuple[Optional[str], Optional[str]]] = OrderedDict()
else:
    IMAGE_PROCESSOR_MAPPING_NAMES = OrderedDict(
        [
            ("align", ("EfficientNetImageProcessor",)),
            ("aria", ("AriaImageProcessor",)),
            ("beit", ("BeitImageProcessor",)),
            ("bit", ("BitImageProcessor", "BitImageProcessorFast")),
            ("blip", ("BlipImageProcessor", "BlipImageProcessorFast")),
            ("blip-2", ("BlipImageProcessor", "BlipImageProcessorFast")),
            ("bridgetower", ("BridgeTowerImageProcessor",)),
            ("chameleon", ("ChameleonImageProcessor",)),
            ("chinese_clip", ("ChineseCLIPImageProcessor",)),
            ("clip", ("CLIPImageProcessor", "CLIPImageProcessorFast")),
            ("clipseg", ("ViTImageProcessor", "ViTImageProcessorFast")),
            ("conditional_detr", ("ConditionalDetrImageProcessor",)),
            ("convnext", ("ConvNextImageProcessor", "ConvNextImageProcessorFast")),
            ("convnextv2", ("ConvNextImageProcessor", "ConvNextImageProcessorFast")),
            ("cvt", ("ConvNextImageProcessor", "ConvNextImageProcessorFast")),
            ("data2vec-vision", ("BeitImageProcessor",)),
            ("deformable_detr", ("DeformableDetrImageProcessor", "DeformableDetrImageProcessorFast")),
            ("deit", ("DeiTImageProcessor", "DeiTImageProcessorFast")),
            ("depth_anything", ("DPTImageProcessor",)),
            ("depth_pro", ("DepthProImageProcessor", "DepthProImageProcessorFast")),
            ("deta", ("DetaImageProcessor",)),
            ("detr", ("DetrImageProcessor", "DetrImageProcessorFast")),
            ("dinat", ("ViTImageProcessor", "ViTImageProcessorFast")),
            ("dinov2", ("BitImageProcessor", "BitImageProcessorFast")),
            ("donut-swin", ("DonutImageProcessor", "DonutImageProcessorFast")),
            ("dpt", ("DPTImageProcessor",)),
            ("efficientformer", ("EfficientFormerImageProcessor",)),
            ("efficientnet", ("EfficientNetImageProcessor",)),
<<<<<<< HEAD
            ("fast", "FastImageProcessor"),
            ("flava", ("FlavaImageProcessor",)),
            ("focalnet", ("BitImageProcessor",)),
=======
            ("flava", ("FlavaImageProcessor", "FlavaImageProcessorFast")),
            ("focalnet", ("BitImageProcessor", "BitImageProcessorFast")),
>>>>>>> c8e0e603
            ("fuyu", ("FuyuImageProcessor",)),
            ("gemma3", ("Gemma3ImageProcessor", "Gemma3ImageProcessorFast")),
            ("git", ("CLIPImageProcessor", "CLIPImageProcessorFast")),
            ("glpn", ("GLPNImageProcessor",)),
            ("got_ocr2", ("GotOcr2ImageProcessor", "GotOcr2ImageProcessorFast")),
            ("grounding-dino", ("GroundingDinoImageProcessor",)),
            ("groupvit", ("CLIPImageProcessor", "CLIPImageProcessorFast")),
            ("hiera", ("BitImageProcessor", "BitImageProcessorFast")),
            ("idefics", ("IdeficsImageProcessor",)),
            ("idefics2", ("Idefics2ImageProcessor",)),
            ("idefics3", ("Idefics3ImageProcessor",)),
            ("ijepa", ("ViTImageProcessor", "ViTImageProcessorFast")),
            ("imagegpt", ("ImageGPTImageProcessor",)),
            ("instructblip", ("BlipImageProcessor", "BlipImageProcessorFast")),
            ("instructblipvideo", ("InstructBlipVideoImageProcessor",)),
            ("kosmos-2", ("CLIPImageProcessor", "CLIPImageProcessorFast")),
            ("layoutlmv2", ("LayoutLMv2ImageProcessor", "LayoutLMv2ImageProcessorFast")),
            ("layoutlmv3", ("LayoutLMv3ImageProcessor", "LayoutLMv3ImageProcessorFast")),
            ("levit", ("LevitImageProcessor", "LevitImageProcessorFast")),
            ("llama4", ("Llama4ImageProcessor", "Llama4ImageProcessorFast")),
            ("llava", ("LlavaImageProcessor", "LlavaImageProcessorFast")),
            ("llava_next", ("LlavaNextImageProcessor", "LlavaNextImageProcessorFast")),
            ("llava_next_video", ("LlavaNextVideoImageProcessor",)),
            ("llava_onevision", ("LlavaOnevisionImageProcessor", "LlavaOnevisionImageProcessorFast")),
            ("mask2former", ("Mask2FormerImageProcessor",)),
            ("maskformer", ("MaskFormerImageProcessor",)),
            ("mgp-str", ("ViTImageProcessor", "ViTImageProcessorFast")),
            ("mistral3", ("PixtralImageProcessor", "PixtralImageProcessorFast")),
            ("mllama", ("MllamaImageProcessor",)),
            ("mobilenet_v1", ("MobileNetV1ImageProcessor",)),
            ("mobilenet_v2", ("MobileNetV2ImageProcessor", "MobileNetV2ImageProcessorFast")),
            ("mobilevit", ("MobileViTImageProcessor",)),
            ("mobilevitv2", ("MobileViTImageProcessor",)),
            ("nat", ("ViTImageProcessor", "ViTImageProcessorFast")),
            ("nougat", ("NougatImageProcessor",)),
            ("oneformer", ("OneFormerImageProcessor",)),
            ("owlv2", ("Owlv2ImageProcessor",)),
            ("owlvit", ("OwlViTImageProcessor", "OwlViTImageProcessorFast")),
            ("paligemma", ("SiglipImageProcessor", "SiglipImageProcessorFast")),
            ("perceiver", ("PerceiverImageProcessor", "PerceiverImageProcessorFast")),
            ("phi4_multimodal", "Phi4MultimodalImageProcessorFast"),
            ("pix2struct", ("Pix2StructImageProcessor",)),
            ("pixtral", ("PixtralImageProcessor", "PixtralImageProcessorFast")),
            ("poolformer", ("PoolFormerImageProcessor",)),
            ("prompt_depth_anything", ("PromptDepthAnythingImageProcessor",)),
            ("pvt", ("PvtImageProcessor",)),
            ("pvt_v2", ("PvtImageProcessor",)),
            ("qwen2_5_vl", ("Qwen2VLImageProcessor", "Qwen2VLImageProcessorFast")),
            ("qwen2_vl", ("Qwen2VLImageProcessor", "Qwen2VLImageProcessorFast")),
            ("regnet", ("ConvNextImageProcessor", "ConvNextImageProcessorFast")),
            ("resnet", ("ConvNextImageProcessor", "ConvNextImageProcessorFast")),
            ("rt_detr", ("RTDetrImageProcessor", "RTDetrImageProcessorFast")),
            ("sam", ("SamImageProcessor",)),
            ("segformer", ("SegformerImageProcessor",)),
            ("seggpt", ("SegGptImageProcessor",)),
            ("shieldgemma2", ("Gemma3ImageProcessor", "Gemma3ImageProcessorFast")),
            ("siglip", ("SiglipImageProcessor", "SiglipImageProcessorFast")),
            ("siglip2", ("Siglip2ImageProcessor", "Siglip2ImageProcessorFast")),
            ("superglue", ("SuperGlueImageProcessor",)),
            ("swiftformer", ("ViTImageProcessor", "ViTImageProcessorFast")),
            ("swin", ("ViTImageProcessor", "ViTImageProcessorFast")),
            ("swin2sr", ("Swin2SRImageProcessor",)),
            ("swinv2", ("ViTImageProcessor", "ViTImageProcessorFast")),
            ("table-transformer", ("DetrImageProcessor",)),
            ("timesformer", ("VideoMAEImageProcessor",)),
            ("timm_wrapper", ("TimmWrapperImageProcessor",)),
            ("tvlt", ("TvltImageProcessor",)),
            ("tvp", ("TvpImageProcessor",)),
            ("udop", ("LayoutLMv3ImageProcessor", "LayoutLMv3ImageProcessorFast")),
            ("upernet", ("SegformerImageProcessor",)),
            ("van", ("ConvNextImageProcessor", "ConvNextImageProcessorFast")),
            ("videomae", ("VideoMAEImageProcessor",)),
            ("vilt", ("ViltImageProcessor",)),
            ("vipllava", ("CLIPImageProcessor", "CLIPImageProcessorFast")),
            ("vit", ("ViTImageProcessor", "ViTImageProcessorFast")),
            ("vit_hybrid", ("ViTHybridImageProcessor",)),
            ("vit_mae", ("ViTImageProcessor", "ViTImageProcessorFast")),
            ("vit_msn", ("ViTImageProcessor", "ViTImageProcessorFast")),
            ("vitmatte", ("VitMatteImageProcessor",)),
            ("xclip", ("CLIPImageProcessor", "CLIPImageProcessorFast")),
            ("yolos", ("YolosImageProcessor",)),
            ("zoedepth", ("ZoeDepthImageProcessor",)),
        ]
    )

for model_type, image_processors in IMAGE_PROCESSOR_MAPPING_NAMES.items():
    slow_image_processor_class, *fast_image_processor_class = image_processors
    if not is_vision_available():
        slow_image_processor_class = None

    # If the fast image processor is not defined, or torchvision is not available, we set it to None
    if not fast_image_processor_class or fast_image_processor_class[0] is None or not is_torchvision_available():
        fast_image_processor_class = None
    else:
        fast_image_processor_class = fast_image_processor_class[0]

    IMAGE_PROCESSOR_MAPPING_NAMES[model_type] = (slow_image_processor_class, fast_image_processor_class)

IMAGE_PROCESSOR_MAPPING = _LazyAutoMapping(CONFIG_MAPPING_NAMES, IMAGE_PROCESSOR_MAPPING_NAMES)


def get_image_processor_class_from_name(class_name: str):
    if class_name == "BaseImageProcessorFast":
        return BaseImageProcessorFast

    for module_name, extractors in IMAGE_PROCESSOR_MAPPING_NAMES.items():
        if class_name in extractors:
            module_name = model_type_to_module_name(module_name)

            module = importlib.import_module(f".{module_name}", "transformers.models")
            try:
                return getattr(module, class_name)
            except AttributeError:
                continue

    for _, extractors in IMAGE_PROCESSOR_MAPPING._extra_content.items():
        for extractor in extractors:
            if getattr(extractor, "__name__", None) == class_name:
                return extractor

    # We did not find the class, but maybe it's because a dep is missing. In that case, the class will be in the main
    # init and we return the proper dummy to get an appropriate error message.
    main_module = importlib.import_module("transformers")
    if hasattr(main_module, class_name):
        return getattr(main_module, class_name)

    return None


def get_image_processor_config(
    pretrained_model_name_or_path: Union[str, os.PathLike],
    cache_dir: Optional[Union[str, os.PathLike]] = None,
    force_download: bool = False,
    resume_download: Optional[bool] = None,
    proxies: Optional[Dict[str, str]] = None,
    token: Optional[Union[bool, str]] = None,
    revision: Optional[str] = None,
    local_files_only: bool = False,
    **kwargs,
):
    """
    Loads the image processor configuration from a pretrained model image processor configuration.

    Args:
        pretrained_model_name_or_path (`str` or `os.PathLike`):
            This can be either:

            - a string, the *model id* of a pretrained model configuration hosted inside a model repo on
              huggingface.co.
            - a path to a *directory* containing a configuration file saved using the
              [`~PreTrainedTokenizer.save_pretrained`] method, e.g., `./my_model_directory/`.

        cache_dir (`str` or `os.PathLike`, *optional*):
            Path to a directory in which a downloaded pretrained model configuration should be cached if the standard
            cache should not be used.
        force_download (`bool`, *optional*, defaults to `False`):
            Whether or not to force to (re-)download the configuration files and override the cached versions if they
            exist.
        resume_download:
            Deprecated and ignored. All downloads are now resumed by default when possible.
            Will be removed in v5 of Transformers.
        proxies (`Dict[str, str]`, *optional*):
            A dictionary of proxy servers to use by protocol or endpoint, e.g., `{'http': 'foo.bar:3128',
            'http://hostname': 'foo.bar:4012'}.` The proxies are used on each request.
        token (`str` or *bool*, *optional*):
            The token to use as HTTP bearer authorization for remote files. If `True`, will use the token generated
            when running `huggingface-cli login` (stored in `~/.huggingface`).
        revision (`str`, *optional*, defaults to `"main"`):
            The specific model version to use. It can be a branch name, a tag name, or a commit id, since we use a
            git-based system for storing models and other artifacts on huggingface.co, so `revision` can be any
            identifier allowed by git.
        local_files_only (`bool`, *optional*, defaults to `False`):
            If `True`, will only try to load the image processor configuration from local files.

    <Tip>

    Passing `token=True` is required when you want to use a private model.

    </Tip>

    Returns:
        `Dict`: The configuration of the image processor.

    Examples:

    ```python
    # Download configuration from huggingface.co and cache.
    image_processor_config = get_image_processor_config("google-bert/bert-base-uncased")
    # This model does not have a image processor config so the result will be an empty dict.
    image_processor_config = get_image_processor_config("FacebookAI/xlm-roberta-base")

    # Save a pretrained image processor locally and you can reload its config
    from transformers import AutoTokenizer

    image_processor = AutoImageProcessor.from_pretrained("google/vit-base-patch16-224-in21k")
    image_processor.save_pretrained("image-processor-test")
    image_processor_config = get_image_processor_config("image-processor-test")
    ```"""
    use_auth_token = kwargs.pop("use_auth_token", None)
    if use_auth_token is not None:
        warnings.warn(
            "The `use_auth_token` argument is deprecated and will be removed in v5 of Transformers. Please use `token` instead.",
            FutureWarning,
        )
        if token is not None:
            raise ValueError("`token` and `use_auth_token` are both specified. Please set only the argument `token`.")
        token = use_auth_token

    resolved_config_file = cached_file(
        pretrained_model_name_or_path,
        IMAGE_PROCESSOR_NAME,
        cache_dir=cache_dir,
        force_download=force_download,
        resume_download=resume_download,
        proxies=proxies,
        token=token,
        revision=revision,
        local_files_only=local_files_only,
        _raise_exceptions_for_gated_repo=False,
        _raise_exceptions_for_missing_entries=False,
        _raise_exceptions_for_connection_errors=False,
    )
    if resolved_config_file is None:
        logger.info(
            "Could not locate the image processor configuration file, will try to use the model config instead."
        )
        return {}

    with open(resolved_config_file, encoding="utf-8") as reader:
        return json.load(reader)


def _warning_fast_image_processor_available(fast_class):
    logger.warning(
        f"Fast image processor class {fast_class} is available for this model. "
        "Using slow image processor class. To use the fast image processor class set `use_fast=True`."
    )


@requires(backends=("vision", "torchvision"))
class AutoImageProcessor:
    r"""
    This is a generic image processor class that will be instantiated as one of the image processor classes of the
    library when created with the [`AutoImageProcessor.from_pretrained`] class method.

    This class cannot be instantiated directly using `__init__()` (throws an error).
    """

    def __init__(self):
        raise EnvironmentError(
            "AutoImageProcessor is designed to be instantiated "
            "using the `AutoImageProcessor.from_pretrained(pretrained_model_name_or_path)` method."
        )

    @classmethod
    @replace_list_option_in_docstrings(IMAGE_PROCESSOR_MAPPING_NAMES)
    def from_pretrained(cls, pretrained_model_name_or_path, *inputs, **kwargs):
        r"""
        Instantiate one of the image processor classes of the library from a pretrained model vocabulary.

        The image processor class to instantiate is selected based on the `model_type` property of the config object
        (either passed as an argument or loaded from `pretrained_model_name_or_path` if possible), or when it's
        missing, by falling back to using pattern matching on `pretrained_model_name_or_path`:

        List options

        Params:
            pretrained_model_name_or_path (`str` or `os.PathLike`):
                This can be either:

                - a string, the *model id* of a pretrained image_processor hosted inside a model repo on
                  huggingface.co.
                - a path to a *directory* containing a image processor file saved using the
                  [`~image_processing_utils.ImageProcessingMixin.save_pretrained`] method, e.g.,
                  `./my_model_directory/`.
                - a path or url to a saved image processor JSON *file*, e.g.,
                  `./my_model_directory/preprocessor_config.json`.
            cache_dir (`str` or `os.PathLike`, *optional*):
                Path to a directory in which a downloaded pretrained model image processor should be cached if the
                standard cache should not be used.
            force_download (`bool`, *optional*, defaults to `False`):
                Whether or not to force to (re-)download the image processor files and override the cached versions if
                they exist.
            resume_download:
                Deprecated and ignored. All downloads are now resumed by default when possible.
                Will be removed in v5 of Transformers.
            proxies (`Dict[str, str]`, *optional*):
                A dictionary of proxy servers to use by protocol or endpoint, e.g., `{'http': 'foo.bar:3128',
                'http://hostname': 'foo.bar:4012'}.` The proxies are used on each request.
            token (`str` or *bool*, *optional*):
                The token to use as HTTP bearer authorization for remote files. If `True`, will use the token generated
                when running `huggingface-cli login` (stored in `~/.huggingface`).
            revision (`str`, *optional*, defaults to `"main"`):
                The specific model version to use. It can be a branch name, a tag name, or a commit id, since we use a
                git-based system for storing models and other artifacts on huggingface.co, so `revision` can be any
                identifier allowed by git.
            use_fast (`bool`, *optional*, defaults to `False`):
                Use a fast torchvision-base image processor if it is supported for a given model.
                If a fast image processor is not available for a given model, a normal numpy-based image processor
                is returned instead.
            return_unused_kwargs (`bool`, *optional*, defaults to `False`):
                If `False`, then this function returns just the final image processor object. If `True`, then this
                functions returns a `Tuple(image_processor, unused_kwargs)` where *unused_kwargs* is a dictionary
                consisting of the key/value pairs whose keys are not image processor attributes: i.e., the part of
                `kwargs` which has not been used to update `image_processor` and is otherwise ignored.
            trust_remote_code (`bool`, *optional*, defaults to `False`):
                Whether or not to allow for custom models defined on the Hub in their own modeling files. This option
                should only be set to `True` for repositories you trust and in which you have read the code, as it will
                execute code present on the Hub on your local machine.
            image_processor_filename (`str`, *optional*, defaults to `"config.json"`):
                The name of the file in the model directory to use for the image processor config.
            kwargs (`Dict[str, Any]`, *optional*):
                The values in kwargs of any keys which are image processor attributes will be used to override the
                loaded values. Behavior concerning key/value pairs whose keys are *not* image processor attributes is
                controlled by the `return_unused_kwargs` keyword parameter.

        <Tip>

        Passing `token=True` is required when you want to use a private model.

        </Tip>

        Examples:

        ```python
        >>> from transformers import AutoImageProcessor

        >>> # Download image processor from huggingface.co and cache.
        >>> image_processor = AutoImageProcessor.from_pretrained("google/vit-base-patch16-224-in21k")

        >>> # If image processor files are in a directory (e.g. image processor was saved using *save_pretrained('./test/saved_model/')*)
        >>> # image_processor = AutoImageProcessor.from_pretrained("./test/saved_model/")
        ```"""
        use_auth_token = kwargs.pop("use_auth_token", None)
        if use_auth_token is not None:
            warnings.warn(
                "The `use_auth_token` argument is deprecated and will be removed in v5 of Transformers. Please use `token` instead.",
                FutureWarning,
            )
            if kwargs.get("token", None) is not None:
                raise ValueError(
                    "`token` and `use_auth_token` are both specified. Please set only the argument `token`."
                )
            kwargs["token"] = use_auth_token

        config = kwargs.pop("config", None)
        # TODO: @yoni, change in v4.48 (use_fast set to True by default)
        use_fast = kwargs.pop("use_fast", None)
        trust_remote_code = kwargs.pop("trust_remote_code", None)
        kwargs["_from_auto"] = True

        # Resolve the image processor config filename
        if "image_processor_filename" in kwargs:
            image_processor_filename = kwargs.pop("image_processor_filename")
        elif is_timm_local_checkpoint(pretrained_model_name_or_path):
            image_processor_filename = CONFIG_NAME
        else:
            image_processor_filename = IMAGE_PROCESSOR_NAME

        # Load the image processor config
        try:
            # Main path for all transformers models and local TimmWrapper checkpoints
            config_dict, _ = ImageProcessingMixin.get_image_processor_dict(
                pretrained_model_name_or_path, image_processor_filename=image_processor_filename, **kwargs
            )
        except Exception as initial_exception:
            # Fallback path for Hub TimmWrapper checkpoints. Timm models' image processing is saved in `config.json`
            # instead of `preprocessor_config.json`. Because this is an Auto class and we don't have any information
            # except the model name, the only way to check if a remote checkpoint is a timm model is to try to
            # load `config.json` and if it fails with some error, we raise the initial exception.
            try:
                config_dict, _ = ImageProcessingMixin.get_image_processor_dict(
                    pretrained_model_name_or_path, image_processor_filename=CONFIG_NAME, **kwargs
                )
            except Exception:
                raise initial_exception

            # In case we have a config_dict, but it's not a timm config dict, we raise the initial exception,
            # because only timm models have image processing in `config.json`.
            if not is_timm_config_dict(config_dict):
                raise initial_exception

        image_processor_type = config_dict.get("image_processor_type", None)
        image_processor_auto_map = None
        if "AutoImageProcessor" in config_dict.get("auto_map", {}):
            image_processor_auto_map = config_dict["auto_map"]["AutoImageProcessor"]

        # If we still don't have the image processor class, check if we're loading from a previous feature extractor config
        # and if so, infer the image processor class from there.
        if image_processor_type is None and image_processor_auto_map is None:
            feature_extractor_class = config_dict.pop("feature_extractor_type", None)
            if feature_extractor_class is not None:
                image_processor_type = feature_extractor_class.replace("FeatureExtractor", "ImageProcessor")
            if "AutoFeatureExtractor" in config_dict.get("auto_map", {}):
                feature_extractor_auto_map = config_dict["auto_map"]["AutoFeatureExtractor"]
                image_processor_auto_map = feature_extractor_auto_map.replace("FeatureExtractor", "ImageProcessor")

        # If we don't find the image processor class in the image processor config, let's try the model config.
        if image_processor_type is None and image_processor_auto_map is None:
            if not isinstance(config, PretrainedConfig):
                config = AutoConfig.from_pretrained(
                    pretrained_model_name_or_path,
                    trust_remote_code=trust_remote_code,
                    **kwargs,
                )
            # It could be in `config.image_processor_type``
            image_processor_type = getattr(config, "image_processor_type", None)
            if hasattr(config, "auto_map") and "AutoImageProcessor" in config.auto_map:
                image_processor_auto_map = config.auto_map["AutoImageProcessor"]

        image_processor_class = None
        # TODO: @yoni, change logic in v4.52 (when use_fast set to True by default)
        if image_processor_type is not None:
            # if use_fast is not set and the processor was saved with a fast processor, we use it, otherwise we use the slow processor.
            if use_fast is None:
                use_fast = image_processor_type.endswith("Fast")
                if not use_fast:
                    logger.warning_once(
                        "Using a slow image processor as `use_fast` is unset and a slow processor was saved with this model. "
                        "`use_fast=True` will be the default behavior in v4.52, even if the model was saved with a slow processor. "
                        "This will result in minor differences in outputs. You'll still be able to use a slow processor with `use_fast=False`."
                    )
            # Update class name to reflect the use_fast option. If class is not found, we fall back to the slow version.
            if use_fast and not is_torchvision_available():
                logger.warning_once(
                    "Using `use_fast=True` but `torchvision` is not available. Falling back to the slow image processor."
                )
                use_fast = False
            if use_fast:
                if not image_processor_type.endswith("Fast"):
                    image_processor_type += "Fast"
                for _, image_processors in IMAGE_PROCESSOR_MAPPING_NAMES.items():
                    if image_processor_type in image_processors:
                        break
                else:
                    image_processor_type = image_processor_type[:-4]
                    use_fast = False
                    logger.warning_once(
                        "`use_fast` is set to `True` but the image processor class does not have a fast version. "
                        " Falling back to the slow version."
                    )
                image_processor_class = get_image_processor_class_from_name(image_processor_type)
            else:
                image_processor_type = (
                    image_processor_type[:-4] if image_processor_type.endswith("Fast") else image_processor_type
                )
                image_processor_class = get_image_processor_class_from_name(image_processor_type)

        has_remote_code = image_processor_auto_map is not None
        has_local_code = image_processor_class is not None or type(config) in IMAGE_PROCESSOR_MAPPING
        trust_remote_code = resolve_trust_remote_code(
            trust_remote_code, pretrained_model_name_or_path, has_local_code, has_remote_code
        )

        if image_processor_auto_map is not None and not isinstance(image_processor_auto_map, tuple):
            # In some configs, only the slow image processor class is stored
            image_processor_auto_map = (image_processor_auto_map, None)

        if has_remote_code and trust_remote_code:
            if not use_fast and image_processor_auto_map[1] is not None:
                _warning_fast_image_processor_available(image_processor_auto_map[1])

            if use_fast and image_processor_auto_map[1] is not None:
                class_ref = image_processor_auto_map[1]
            else:
                class_ref = image_processor_auto_map[0]
            image_processor_class = get_class_from_dynamic_module(class_ref, pretrained_model_name_or_path, **kwargs)
            _ = kwargs.pop("code_revision", None)
            if os.path.isdir(pretrained_model_name_or_path):
                image_processor_class.register_for_auto_class()
            return image_processor_class.from_dict(config_dict, **kwargs)
        elif image_processor_class is not None:
            return image_processor_class.from_dict(config_dict, **kwargs)
        # Last try: we use the IMAGE_PROCESSOR_MAPPING.
        elif type(config) in IMAGE_PROCESSOR_MAPPING:
            image_processor_tuple = IMAGE_PROCESSOR_MAPPING[type(config)]

            image_processor_class_py, image_processor_class_fast = image_processor_tuple

            if not use_fast and image_processor_class_fast is not None:
                _warning_fast_image_processor_available(image_processor_class_fast)

            if image_processor_class_fast and (use_fast or image_processor_class_py is None):
                return image_processor_class_fast.from_pretrained(pretrained_model_name_or_path, *inputs, **kwargs)
            else:
                if image_processor_class_py is not None:
                    return image_processor_class_py.from_pretrained(pretrained_model_name_or_path, *inputs, **kwargs)
                else:
                    raise ValueError(
                        "This image processor cannot be instantiated. Please make sure you have `Pillow` installed."
                    )

        raise ValueError(
            f"Unrecognized image processor in {pretrained_model_name_or_path}. Should have a "
            f"`image_processor_type` key in its {IMAGE_PROCESSOR_NAME} of {CONFIG_NAME}, or one of the following "
            f"`model_type` keys in its {CONFIG_NAME}: {', '.join(c for c in IMAGE_PROCESSOR_MAPPING_NAMES.keys())}"
        )

    @staticmethod
    def register(
        config_class,
        image_processor_class=None,
        slow_image_processor_class=None,
        fast_image_processor_class=None,
        exist_ok=False,
    ):
        """
        Register a new image processor for this class.

        Args:
            config_class ([`PretrainedConfig`]):
                The configuration corresponding to the model to register.
            image_processor_class ([`ImageProcessingMixin`]): The image processor to register.
        """
        if image_processor_class is not None:
            if slow_image_processor_class is not None:
                raise ValueError("Cannot specify both image_processor_class and slow_image_processor_class")
            warnings.warn(
                "The image_processor_class argument is deprecated and will be removed in v4.42. Please use `slow_image_processor_class`, or `fast_image_processor_class` instead",
                FutureWarning,
            )
            slow_image_processor_class = image_processor_class

        if slow_image_processor_class is None and fast_image_processor_class is None:
            raise ValueError("You need to specify either slow_image_processor_class or fast_image_processor_class")
        if slow_image_processor_class is not None and issubclass(slow_image_processor_class, BaseImageProcessorFast):
            raise ValueError("You passed a fast image processor in as the `slow_image_processor_class`.")
        if fast_image_processor_class is not None and not issubclass(
            fast_image_processor_class, BaseImageProcessorFast
        ):
            raise ValueError("The `fast_image_processor_class` should inherit from `BaseImageProcessorFast`.")

        if (
            slow_image_processor_class is not None
            and fast_image_processor_class is not None
            and issubclass(fast_image_processor_class, BaseImageProcessorFast)
            and fast_image_processor_class.slow_image_processor_class != slow_image_processor_class
        ):
            raise ValueError(
                "The fast processor class you are passing has a `slow_image_processor_class` attribute that is not "
                "consistent with the slow processor class you passed (fast tokenizer has "
                f"{fast_image_processor_class.slow_image_processor_class} and you passed {slow_image_processor_class}. Fix one of those "
                "so they match!"
            )

        # Avoid resetting a set slow/fast image processor if we are passing just the other ones.
        if config_class in IMAGE_PROCESSOR_MAPPING._extra_content:
            existing_slow, existing_fast = IMAGE_PROCESSOR_MAPPING[config_class]
            if slow_image_processor_class is None:
                slow_image_processor_class = existing_slow
            if fast_image_processor_class is None:
                fast_image_processor_class = existing_fast

        IMAGE_PROCESSOR_MAPPING.register(
            config_class, (slow_image_processor_class, fast_image_processor_class), exist_ok=exist_ok
        )


__all__ = ["IMAGE_PROCESSOR_MAPPING", "AutoImageProcessor"]<|MERGE_RESOLUTION|>--- conflicted
+++ resolved
@@ -84,14 +84,9 @@
             ("dpt", ("DPTImageProcessor",)),
             ("efficientformer", ("EfficientFormerImageProcessor",)),
             ("efficientnet", ("EfficientNetImageProcessor",)),
-<<<<<<< HEAD
-            ("fast", "FastImageProcessor"),
-            ("flava", ("FlavaImageProcessor",)),
-            ("focalnet", ("BitImageProcessor",)),
-=======
+            ("fast", ("FastImageProcessor",)),
             ("flava", ("FlavaImageProcessor", "FlavaImageProcessorFast")),
             ("focalnet", ("BitImageProcessor", "BitImageProcessorFast")),
->>>>>>> c8e0e603
             ("fuyu", ("FuyuImageProcessor",)),
             ("gemma3", ("Gemma3ImageProcessor", "Gemma3ImageProcessorFast")),
             ("git", ("CLIPImageProcessor", "CLIPImageProcessorFast")),
