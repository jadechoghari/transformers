name: Self-hosted runner (scheduled)

# Note that each job's dependencies go into a corresponding docker file.
#
# For example for `run_all_tests_torch_cuda_extensions_gpu` the docker image is
# `huggingface/transformers-pytorch-deepspeed-latest-gpu`, which can be found at
# `docker/transformers-pytorch-deepspeed-latest-gpu/Dockerfile`

on:
  repository_dispatch:
  schedule:
    - cron: "17 2 * * *"
  push:
    branches:
      - run_scheduled_ci*

env:
  HF_HOME: /mnt/cache
  TRANSFORMERS_IS_CI: yes
  OMP_NUM_THREADS: 8
  MKL_NUM_THREADS: 8
  RUN_SLOW: yes
  # For gated repositories, we still need to agree to share information on the Hub repo. page in order to get access.
  # This token is created under the bot `hf-transformers-bot`.
  HF_HUB_READ_TOKEN: ${{ secrets.HF_HUB_READ_TOKEN }}
  SIGOPT_API_TOKEN: ${{ secrets.SIGOPT_API_TOKEN }}
  TF_FORCE_GPU_ALLOW_GROWTH: true
  RUN_PT_TF_CROSS_TESTS: 1
  CUDA_VISIBLE_DEVICES: 0,1
  NUM_SLICES: 128
  CI_SLACK_CHANNEL_ID_DAILY: transformers-ci-daily-models

jobs:
  setup:
    name: Setup
    runs-on: ubuntu-latest
    outputs:
      folder_slices: ${{ steps.set-matrix.outputs.folder_slices }}
      slice_ids: ${{ steps.set-matrix.outputs.slice_ids }}
    steps:

      - name: Set up Python 3.9
        uses: actions/setup-python@v2
        with:
          python-version: 3.9
      - uses: actions/checkout@v3
      - name: Cleanup
        run: |
          rm -rf tests/__pycache__
          rm -rf tests/models/__pycache__
          rm -rf reports

      - id: set-matrix
        name: Identify models to test
        run: |
          echo "folder_slices=$(python3 ./utils/split_model_tests.py --num_splits ${{ env.NUM_SLICES }})" >> $GITHUB_OUTPUT
          echo "slice_ids=$(python3 -c 'd = list(range(${{ env.NUM_SLICES }})); print(d)')" >> $GITHUB_OUTPUT

  run_model_tests_gpu:
    name: "Run model tests"
    needs: setup
    strategy:
      fail-fast: false
      matrix:
        machine_type: [single-gpu, multi-gpu]
        slice_id: ${{ fromJSON(needs.setup.outputs.slice_ids) }}
    uses: ./.github/workflows/model_jobs.yml
    with:
      folder_slices: ${{ needs.setup.outputs.folder_slices }}
      machine_type: ${{ matrix.machine_type }}
      slice_id: ${{ matrix.slice_id }}
    secrets: inherit

<<<<<<< HEAD
=======
  run_examples_gpu:
    name: Examples directory
    strategy:
      fail-fast: false
      matrix:
        machine_type: [single-gpu]
    runs-on: ['${{ matrix.machine_type }}', nvidia-gpu, t4, daily-ci]
    container:
      image: huggingface/transformers-all-latest-gpu
      options: --gpus 0 --shm-size "16gb" --ipc host -v /mnt/cache/.cache/huggingface:/mnt/cache/
    needs: setup
    steps:
      - name: Update clone
        working-directory: /transformers
        run: git fetch && git checkout ${{ github.sha }}

      - name: Reinstall transformers in edit mode (remove the one installed during docker image build)
        working-directory: /transformers
        run: python3 -m pip uninstall -y transformers && python3 -m pip install -e .

      - name: NVIDIA-SMI
        run: |
          nvidia-smi

      - name: Environment
        working-directory: /transformers
        run: |
          python3 utils/print_env.py

      - name: Show installed libraries and their versions
        working-directory: /transformers
        run: pip freeze

      - name: Run examples tests on GPU
        working-directory: /transformers
        run: |
          pip install -r examples/pytorch/_tests_requirements.txt
          python3 -m pytest -v --make-reports=${{ matrix.machine_type }}_examples_gpu examples/pytorch

      - name: Failure short reports
        if: ${{ failure() }}
        continue-on-error: true
        run: cat /transformers/reports/${{ matrix.machine_type }}_examples_gpu/failures_short.txt

      - name: "Test suite reports artifacts: ${{ matrix.machine_type }}_run_examples_gpu"
        if: ${{ always() }}
        uses: actions/upload-artifact@v3
        with:
          name: ${{ matrix.machine_type }}_run_examples_gpu
          path: /transformers/reports/${{ matrix.machine_type }}_examples_gpu

  run_pipelines_torch_gpu:
    name: PyTorch pipelines
    strategy:
      fail-fast: false
      matrix:
        machine_type: [single-gpu, multi-gpu]
    runs-on: ['${{ matrix.machine_type }}', nvidia-gpu, t4, daily-ci]
    container:
      image: huggingface/transformers-pytorch-gpu
      options: --gpus all --shm-size "16gb" --ipc host -v /mnt/cache/.cache/huggingface:/mnt/cache/
    needs: setup
    steps:
      - name: Update clone
        working-directory: /transformers
        run: git fetch && git checkout ${{ github.sha }}

      - name: Reinstall transformers in edit mode (remove the one installed during docker image build)
        working-directory: /transformers
        run: python3 -m pip uninstall -y transformers && python3 -m pip install -e .

      - name: NVIDIA-SMI
        run: |
          nvidia-smi

      - name: Environment
        working-directory: /transformers
        run: |
          python3 utils/print_env.py

      - name: Show installed libraries and their versions
        working-directory: /transformers
        run: pip freeze

      - name: Run all pipeline tests on GPU
        working-directory: /transformers
        run: |
          python3 -m pytest -n 1 -v --dist=loadfile --make-reports=${{ matrix.machine_type }}_tests_torch_pipeline_gpu tests/pipelines

      - name: Failure short reports
        if: ${{ failure() }}
        continue-on-error: true
        run: cat /transformers/reports/${{ matrix.machine_type }}_tests_torch_pipeline_gpu/failures_short.txt

      - name: "Test suite reports artifacts: ${{ matrix.machine_type }}_run_tests_torch_pipeline_gpu"
        if: ${{ always() }}
        uses: actions/upload-artifact@v3
        with:
          name: ${{ matrix.machine_type }}_run_tests_torch_pipeline_gpu
          path: /transformers/reports/${{ matrix.machine_type }}_tests_torch_pipeline_gpu

  run_pipelines_tf_gpu:
    name: TensorFlow pipelines
    strategy:
      fail-fast: false
      matrix:
        machine_type: [single-gpu, multi-gpu]
    runs-on: ['${{ matrix.machine_type }}', nvidia-gpu, t4, daily-ci]
    container:
      image: huggingface/transformers-tensorflow-gpu
      options: --gpus all --shm-size "16gb" --ipc host -v /mnt/cache/.cache/huggingface:/mnt/cache/
    needs: setup
    steps:
      - name: Update clone
        working-directory: /transformers
        run: |
          git fetch && git checkout ${{ github.sha }}

      - name: Reinstall transformers in edit mode (remove the one installed during docker image build)
        working-directory: /transformers
        run: python3 -m pip uninstall -y transformers && python3 -m pip install -e .

      - name: NVIDIA-SMI
        run: |
          nvidia-smi

      - name: Environment
        working-directory: /transformers
        run: |
          python3 utils/print_env.py

      - name: Show installed libraries and their versions
        working-directory: /transformers
        run: pip freeze

      - name: Run all pipeline tests on GPU
        working-directory: /transformers
        run: |
          python3 -m pytest -n 1 -v --dist=loadfile --make-reports=${{ matrix.machine_type }}_tests_tf_pipeline_gpu tests/pipelines

      - name: Failure short reports
        if: ${{ always() }}
        run: |
          cat /transformers/reports/${{ matrix.machine_type }}_tests_tf_pipeline_gpu/failures_short.txt

      - name: "Test suite reports artifacts: ${{ matrix.machine_type }}_run_tests_tf_pipeline_gpu"
        if: ${{ always() }}
        uses: actions/upload-artifact@v3
        with:
          name: ${{ matrix.machine_type }}_run_tests_tf_pipeline_gpu
          path: /transformers/reports/${{ matrix.machine_type }}_tests_tf_pipeline_gpu

  run_all_tests_torch_cuda_extensions_gpu:
    name: Torch CUDA extension tests
    strategy:
      fail-fast: false
      matrix:
        machine_type: [single-gpu, multi-gpu]
    runs-on: ['${{ matrix.machine_type }}', nvidia-gpu, t4, daily-ci]
    needs: setup
    container:
      image: huggingface/transformers-pytorch-deepspeed-latest-gpu
      options: --gpus all --shm-size "16gb" --ipc host -v /mnt/cache/.cache/huggingface:/mnt/cache/
    steps:
      - name: Update clone
        working-directory: /workspace/transformers
        run: git fetch && git checkout ${{ github.sha }}

      - name: Reinstall transformers in edit mode (remove the one installed during docker image build)
        working-directory: /workspace/transformers
        run: python3 -m pip uninstall -y transformers && python3 -m pip install -e .

      - name: Remove cached torch extensions
        run: rm -rf /github/home/.cache/torch_extensions/

      # To avoid unknown test failures
      - name: Pre build DeepSpeed *again*
        working-directory: /workspace
        run: |
          python3 -m pip uninstall -y deepspeed
          DS_DISABLE_NINJA=1 DS_BUILD_CPU_ADAM=1 DS_BUILD_FUSED_ADAM=1 python3 -m pip install deepspeed --global-option="build_ext" --global-option="-j8" --no-cache -v --disable-pip-version-check

      - name: NVIDIA-SMI
        run: |
          nvidia-smi

      - name: Environment
        working-directory: /workspace/transformers
        run: |
          python utils/print_env.py

      - name: Show installed libraries and their versions
        working-directory: /workspace/transformers
        run: pip freeze

      - name: Run all tests on GPU
        working-directory: /workspace/transformers
        run: |
          python -m pytest -v --make-reports=${{ matrix.machine_type }}_tests_torch_cuda_extensions_gpu tests/deepspeed tests/extended

      - name: Failure short reports
        if: ${{ failure() }}
        continue-on-error: true
        run: cat /workspace/transformers/reports/${{ matrix.machine_type }}_tests_torch_cuda_extensions_gpu/failures_short.txt

      - name: "Test suite reports artifacts: ${{ matrix.machine_type }}_run_tests_torch_cuda_extensions_gpu_test_reports"
        if: ${{ always() }}
        uses: actions/upload-artifact@v3
        with:
          name: ${{ matrix.machine_type }}_run_tests_torch_cuda_extensions_gpu_test_reports
          path: /workspace/transformers/reports/${{ matrix.machine_type }}_tests_torch_cuda_extensions_gpu

  run_tests_quantization_torch_gpu:
    name: Quantization tests
    strategy:
      fail-fast: false
      matrix:
        machine_type: [single-gpu, multi-gpu]
    runs-on: ['${{ matrix.machine_type }}', nvidia-gpu, t4, daily-ci]
    container:
      image: huggingface/transformers-quantization-latest-gpu
      options: --gpus all --shm-size "16gb" --ipc host -v /mnt/cache/.cache/huggingface:/mnt/cache/
    needs: setup
    steps:
      - name: Update clone
        working-directory: /transformers
        run: git fetch && git checkout ${{ github.sha }}

      - name: Reinstall transformers in edit mode (remove the one installed during docker image build)
        working-directory: /transformers
        run: python3 -m pip uninstall -y transformers && python3 -m pip install -e .

      - name: NVIDIA-SMI
        run: |
          nvidia-smi

      - name: Environment
        working-directory: /transformers
        run: |
          python3 utils/print_env.py

      - name: Show installed libraries and their versions
        working-directory: /transformers
        run: pip freeze

      - name: Run quantization tests on GPU
        working-directory: /transformers
        run: |
          python3 -m pytest -v --make-reports=${{ matrix.machine_type }}_tests_quantization_torch_gpu tests/quantization

      - name: Failure short reports
        if: ${{ failure() }}
        continue-on-error: true
        run: cat /transformers/reports/${{ matrix.machine_type }}_tests_quantization_torch_gpu/failures_short.txt

      - name: "Test suite reports artifacts: ${{ matrix.machine_type }}_run_tests_quantization_torch_gpu"
        if: ${{ always() }}
        uses: actions/upload-artifact@v3
        with:
          name: ${{ matrix.machine_type }}_run_tests_quantization_torch_gpu
          path: /transformers/reports/${{ matrix.machine_type }}_tests_quantization_torch_gpu

>>>>>>> 2209b7af
  run_extract_warnings:
    name: Extract warnings in CI artifacts
    runs-on: ubuntu-22.04
    if: always()
    needs: [
      setup,
<<<<<<< HEAD
      run_model_tests_gpu,
=======
      run_tests_gpu,
      run_examples_gpu,
      run_pipelines_tf_gpu,
      run_pipelines_torch_gpu,
      run_all_tests_torch_cuda_extensions_gpu,
      run_tests_quantization_torch_gpu,
>>>>>>> 2209b7af
    ]
    steps:
      - name: Checkout transformers
        uses: actions/checkout@v3
        with:
          fetch-depth: 2

      - name: Install transformers
        run: pip install transformers

      - name: Show installed libraries and their versions
        run: pip freeze

      - name: Create output directory
        run: mkdir warnings_in_ci

      - uses: actions/download-artifact@v3
        with:
          path: warnings_in_ci

      - name: Show artifacts
        run: echo "$(python3 -c 'import os; d = os.listdir(); print(d)')"
        working-directory: warnings_in_ci

      - name: Extract warnings in CI artifacts
        run: |
          python3 utils/extract_warnings.py --workflow_run_id ${{ github.run_id }} --output_dir warnings_in_ci --token ${{ secrets.ACCESS_REPO_INFO_TOKEN }} --from_gh
          echo "$(python3 -c 'import os; import json; fp = open("warnings_in_ci/selected_warnings.json"); d = json.load(fp); d = "\n".join(d) ;print(d)')"

      - name: Upload artifact
        if: ${{ always() }}
        uses: actions/upload-artifact@v3
        with:
          name: warnings_in_ci
          path: warnings_in_ci/selected_warnings.json

  send_results:
    name: Send results to webhook
    runs-on: ubuntu-22.04
    if: always()
    needs: [
      setup,
<<<<<<< HEAD
      run_model_tests_gpu,
=======
      run_tests_gpu,
      run_examples_gpu,
      run_pipelines_tf_gpu,
      run_pipelines_torch_gpu,
      run_all_tests_torch_cuda_extensions_gpu,
      run_tests_quantization_torch_gpu,
>>>>>>> 2209b7af
      run_extract_warnings
    ]
    steps:
      - name: Preliminary job status
        shell: bash
        # For the meaning of these environment variables, see the job `Setup`
        run: |
          echo "Setup status: ${{ needs.setup.result }}"

      - uses: actions/checkout@v3
      - uses: actions/download-artifact@v3
      - name: Send message to Slack
        env:
          CI_SLACK_BOT_TOKEN: ${{ secrets.CI_SLACK_BOT_TOKEN }}
          CI_SLACK_CHANNEL_ID: ${{ secrets.CI_SLACK_CHANNEL_ID }}
          CI_SLACK_CHANNEL_DUMMY_TESTS: ${{ secrets.CI_SLACK_CHANNEL_DUMMY_TESTS }}
          CI_SLACK_REPORT_CHANNEL_ID: ${{ env.CI_SLACK_CHANNEL_ID_DAILY }}
          ACCESS_REPO_INFO_TOKEN: ${{ secrets.ACCESS_REPO_INFO_TOKEN }}
          CI_EVENT: scheduled-models
          CI_SHA: ${{ github.sha }}
          CI_WORKFLOW_REF: ${{ github.workflow_ref }}
          SETUP_STATUS: ${{ needs.setup.result }}
        # We pass `needs.setup.outputs.matrix` as the argument. A processing in `notification_service.py` to change
        # `models/bert` to `models_bert` is required, as the artifact names use `_` instead of `/`.
        run: |
          sudo apt-get install -y curl
          pip install slack_sdk
          pip show slack_sdk
          python utils/notification_service.py "${{ needs.setup.outputs.folder_slices }}"

      # Upload complete failure tables, as they might be big and only truncated versions could be sent to Slack.
      - name: Failure table artifacts
        if: ${{ always() }}
        uses: actions/upload-artifact@v3
        with:
          name: prev_ci_results
          path: prev_ci_results<|MERGE_RESOLUTION|>--- conflicted
+++ resolved
@@ -71,220 +71,6 @@
       slice_id: ${{ matrix.slice_id }}
     secrets: inherit
 
-<<<<<<< HEAD
-=======
-  run_examples_gpu:
-    name: Examples directory
-    strategy:
-      fail-fast: false
-      matrix:
-        machine_type: [single-gpu]
-    runs-on: ['${{ matrix.machine_type }}', nvidia-gpu, t4, daily-ci]
-    container:
-      image: huggingface/transformers-all-latest-gpu
-      options: --gpus 0 --shm-size "16gb" --ipc host -v /mnt/cache/.cache/huggingface:/mnt/cache/
-    needs: setup
-    steps:
-      - name: Update clone
-        working-directory: /transformers
-        run: git fetch && git checkout ${{ github.sha }}
-
-      - name: Reinstall transformers in edit mode (remove the one installed during docker image build)
-        working-directory: /transformers
-        run: python3 -m pip uninstall -y transformers && python3 -m pip install -e .
-
-      - name: NVIDIA-SMI
-        run: |
-          nvidia-smi
-
-      - name: Environment
-        working-directory: /transformers
-        run: |
-          python3 utils/print_env.py
-
-      - name: Show installed libraries and their versions
-        working-directory: /transformers
-        run: pip freeze
-
-      - name: Run examples tests on GPU
-        working-directory: /transformers
-        run: |
-          pip install -r examples/pytorch/_tests_requirements.txt
-          python3 -m pytest -v --make-reports=${{ matrix.machine_type }}_examples_gpu examples/pytorch
-
-      - name: Failure short reports
-        if: ${{ failure() }}
-        continue-on-error: true
-        run: cat /transformers/reports/${{ matrix.machine_type }}_examples_gpu/failures_short.txt
-
-      - name: "Test suite reports artifacts: ${{ matrix.machine_type }}_run_examples_gpu"
-        if: ${{ always() }}
-        uses: actions/upload-artifact@v3
-        with:
-          name: ${{ matrix.machine_type }}_run_examples_gpu
-          path: /transformers/reports/${{ matrix.machine_type }}_examples_gpu
-
-  run_pipelines_torch_gpu:
-    name: PyTorch pipelines
-    strategy:
-      fail-fast: false
-      matrix:
-        machine_type: [single-gpu, multi-gpu]
-    runs-on: ['${{ matrix.machine_type }}', nvidia-gpu, t4, daily-ci]
-    container:
-      image: huggingface/transformers-pytorch-gpu
-      options: --gpus all --shm-size "16gb" --ipc host -v /mnt/cache/.cache/huggingface:/mnt/cache/
-    needs: setup
-    steps:
-      - name: Update clone
-        working-directory: /transformers
-        run: git fetch && git checkout ${{ github.sha }}
-
-      - name: Reinstall transformers in edit mode (remove the one installed during docker image build)
-        working-directory: /transformers
-        run: python3 -m pip uninstall -y transformers && python3 -m pip install -e .
-
-      - name: NVIDIA-SMI
-        run: |
-          nvidia-smi
-
-      - name: Environment
-        working-directory: /transformers
-        run: |
-          python3 utils/print_env.py
-
-      - name: Show installed libraries and their versions
-        working-directory: /transformers
-        run: pip freeze
-
-      - name: Run all pipeline tests on GPU
-        working-directory: /transformers
-        run: |
-          python3 -m pytest -n 1 -v --dist=loadfile --make-reports=${{ matrix.machine_type }}_tests_torch_pipeline_gpu tests/pipelines
-
-      - name: Failure short reports
-        if: ${{ failure() }}
-        continue-on-error: true
-        run: cat /transformers/reports/${{ matrix.machine_type }}_tests_torch_pipeline_gpu/failures_short.txt
-
-      - name: "Test suite reports artifacts: ${{ matrix.machine_type }}_run_tests_torch_pipeline_gpu"
-        if: ${{ always() }}
-        uses: actions/upload-artifact@v3
-        with:
-          name: ${{ matrix.machine_type }}_run_tests_torch_pipeline_gpu
-          path: /transformers/reports/${{ matrix.machine_type }}_tests_torch_pipeline_gpu
-
-  run_pipelines_tf_gpu:
-    name: TensorFlow pipelines
-    strategy:
-      fail-fast: false
-      matrix:
-        machine_type: [single-gpu, multi-gpu]
-    runs-on: ['${{ matrix.machine_type }}', nvidia-gpu, t4, daily-ci]
-    container:
-      image: huggingface/transformers-tensorflow-gpu
-      options: --gpus all --shm-size "16gb" --ipc host -v /mnt/cache/.cache/huggingface:/mnt/cache/
-    needs: setup
-    steps:
-      - name: Update clone
-        working-directory: /transformers
-        run: |
-          git fetch && git checkout ${{ github.sha }}
-
-      - name: Reinstall transformers in edit mode (remove the one installed during docker image build)
-        working-directory: /transformers
-        run: python3 -m pip uninstall -y transformers && python3 -m pip install -e .
-
-      - name: NVIDIA-SMI
-        run: |
-          nvidia-smi
-
-      - name: Environment
-        working-directory: /transformers
-        run: |
-          python3 utils/print_env.py
-
-      - name: Show installed libraries and their versions
-        working-directory: /transformers
-        run: pip freeze
-
-      - name: Run all pipeline tests on GPU
-        working-directory: /transformers
-        run: |
-          python3 -m pytest -n 1 -v --dist=loadfile --make-reports=${{ matrix.machine_type }}_tests_tf_pipeline_gpu tests/pipelines
-
-      - name: Failure short reports
-        if: ${{ always() }}
-        run: |
-          cat /transformers/reports/${{ matrix.machine_type }}_tests_tf_pipeline_gpu/failures_short.txt
-
-      - name: "Test suite reports artifacts: ${{ matrix.machine_type }}_run_tests_tf_pipeline_gpu"
-        if: ${{ always() }}
-        uses: actions/upload-artifact@v3
-        with:
-          name: ${{ matrix.machine_type }}_run_tests_tf_pipeline_gpu
-          path: /transformers/reports/${{ matrix.machine_type }}_tests_tf_pipeline_gpu
-
-  run_all_tests_torch_cuda_extensions_gpu:
-    name: Torch CUDA extension tests
-    strategy:
-      fail-fast: false
-      matrix:
-        machine_type: [single-gpu, multi-gpu]
-    runs-on: ['${{ matrix.machine_type }}', nvidia-gpu, t4, daily-ci]
-    needs: setup
-    container:
-      image: huggingface/transformers-pytorch-deepspeed-latest-gpu
-      options: --gpus all --shm-size "16gb" --ipc host -v /mnt/cache/.cache/huggingface:/mnt/cache/
-    steps:
-      - name: Update clone
-        working-directory: /workspace/transformers
-        run: git fetch && git checkout ${{ github.sha }}
-
-      - name: Reinstall transformers in edit mode (remove the one installed during docker image build)
-        working-directory: /workspace/transformers
-        run: python3 -m pip uninstall -y transformers && python3 -m pip install -e .
-
-      - name: Remove cached torch extensions
-        run: rm -rf /github/home/.cache/torch_extensions/
-
-      # To avoid unknown test failures
-      - name: Pre build DeepSpeed *again*
-        working-directory: /workspace
-        run: |
-          python3 -m pip uninstall -y deepspeed
-          DS_DISABLE_NINJA=1 DS_BUILD_CPU_ADAM=1 DS_BUILD_FUSED_ADAM=1 python3 -m pip install deepspeed --global-option="build_ext" --global-option="-j8" --no-cache -v --disable-pip-version-check
-
-      - name: NVIDIA-SMI
-        run: |
-          nvidia-smi
-
-      - name: Environment
-        working-directory: /workspace/transformers
-        run: |
-          python utils/print_env.py
-
-      - name: Show installed libraries and their versions
-        working-directory: /workspace/transformers
-        run: pip freeze
-
-      - name: Run all tests on GPU
-        working-directory: /workspace/transformers
-        run: |
-          python -m pytest -v --make-reports=${{ matrix.machine_type }}_tests_torch_cuda_extensions_gpu tests/deepspeed tests/extended
-
-      - name: Failure short reports
-        if: ${{ failure() }}
-        continue-on-error: true
-        run: cat /workspace/transformers/reports/${{ matrix.machine_type }}_tests_torch_cuda_extensions_gpu/failures_short.txt
-
-      - name: "Test suite reports artifacts: ${{ matrix.machine_type }}_run_tests_torch_cuda_extensions_gpu_test_reports"
-        if: ${{ always() }}
-        uses: actions/upload-artifact@v3
-        with:
-          name: ${{ matrix.machine_type }}_run_tests_torch_cuda_extensions_gpu_test_reports
-          path: /workspace/transformers/reports/${{ matrix.machine_type }}_tests_torch_cuda_extensions_gpu
-
   run_tests_quantization_torch_gpu:
     name: Quantization tests
     strategy:
@@ -335,23 +121,13 @@
           name: ${{ matrix.machine_type }}_run_tests_quantization_torch_gpu
           path: /transformers/reports/${{ matrix.machine_type }}_tests_quantization_torch_gpu
 
->>>>>>> 2209b7af
   run_extract_warnings:
     name: Extract warnings in CI artifacts
     runs-on: ubuntu-22.04
     if: always()
     needs: [
       setup,
-<<<<<<< HEAD
       run_model_tests_gpu,
-=======
-      run_tests_gpu,
-      run_examples_gpu,
-      run_pipelines_tf_gpu,
-      run_pipelines_torch_gpu,
-      run_all_tests_torch_cuda_extensions_gpu,
-      run_tests_quantization_torch_gpu,
->>>>>>> 2209b7af
     ]
     steps:
       - name: Checkout transformers
@@ -394,16 +170,7 @@
     if: always()
     needs: [
       setup,
-<<<<<<< HEAD
       run_model_tests_gpu,
-=======
-      run_tests_gpu,
-      run_examples_gpu,
-      run_pipelines_tf_gpu,
-      run_pipelines_torch_gpu,
-      run_all_tests_torch_cuda_extensions_gpu,
-      run_tests_quantization_torch_gpu,
->>>>>>> 2209b7af
       run_extract_warnings
     ]
     steps:
